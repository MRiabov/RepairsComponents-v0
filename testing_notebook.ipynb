{
 "cells": [
  {
   "cell_type": "code",
   "execution_count": null,
   "id": "3e25b65f",
   "metadata": {},
   "outputs": [
    {
     "name": "stdout",
     "output_type": "stream",
     "text": [
      "[0.         0.         0.99996076 1.         0.         0.\n",
      " 0.        ]\n",
      "[0.         0.         0.99988228 1.         0.         0.\n",
      " 0.        ]\n",
      "[0.         0.         0.99976456 1.         0.         0.\n",
      " 0.        ]\n",
      "[0.        0.        0.9996076 1.        0.        0.        0.       ]\n",
      "[0.        0.        0.9994114 1.        0.        0.        0.       ]\n",
      "[0.         0.         0.99917596 1.         0.         0.\n",
      " 0.        ]\n",
      "[0.         0.         0.99890128 1.         0.         0.\n",
      " 0.        ]\n",
      "[0.         0.         0.99858736 1.         0.         0.\n",
      " 0.        ]\n",
      "[0.        0.        0.9982342 1.        0.        0.        0.       ]\n",
      "[0.        0.        0.9978418 1.        0.        0.        0.       ]\n",
      "[0.         0.         0.99741016 1.         0.         0.\n",
      " 0.        ]\n",
      "[0.         0.         0.99693928 1.         0.         0.\n",
      " 0.        ]\n",
      "[0.         0.         0.99642916 1.         0.         0.\n",
      " 0.        ]\n",
      "[0.        0.        0.9958798 1.        0.        0.        0.       ]\n",
      "[0.        0.        0.9952912 1.        0.        0.        0.       ]\n",
      "[0.         0.         0.99466336 1.         0.         0.\n",
      " 0.        ]\n",
      "[0.         0.         0.99399628 1.         0.         0.\n",
      " 0.        ]\n",
      "[0.         0.         0.99328996 1.         0.         0.\n",
      " 0.        ]\n",
      "[0.        0.        0.9925444 1.        0.        0.        0.       ]\n",
      "[0.        0.        0.9917596 1.        0.        0.        0.       ]\n",
      "[0.         0.         0.99093556 1.         0.         0.\n",
      " 0.        ]\n",
      "[0.         0.         0.99007228 1.         0.         0.\n",
      " 0.        ]\n",
      "[0.         0.         0.98916976 1.         0.         0.\n",
      " 0.        ]\n",
      "[0.       0.       0.988228 1.       0.       0.       0.      ]\n",
      "[0.       0.       0.987247 1.       0.       0.       0.      ]\n",
      "[0.         0.         0.98622676 1.         0.         0.\n",
      " 0.        ]\n",
      "[0.         0.         0.98516728 1.         0.         0.\n",
      " 0.        ]\n",
      "[0.         0.         0.98406856 1.         0.         0.\n",
      " 0.        ]\n",
      "[0.        0.        0.9829306 1.        0.        0.        0.       ]\n",
      "[0.        0.        0.9817534 1.        0.        0.        0.       ]\n",
      "[0.         0.         0.98053696 1.         0.         0.\n",
      " 0.        ]\n",
      "[0.         0.         0.97928128 1.         0.         0.\n",
      " 0.        ]\n",
      "[0.         0.         0.97798636 1.         0.         0.\n",
      " 0.        ]\n",
      "[0.        0.        0.9766522 1.        0.        0.        0.       ]\n",
      "[0.        0.        0.9752788 1.        0.        0.        0.       ]\n",
      "[0.         0.         0.97386616 1.         0.         0.\n",
      " 0.        ]\n",
      "[0.         0.         0.97241428 1.         0.         0.\n",
      " 0.        ]\n",
      "[0.         0.         0.97092316 1.         0.         0.\n",
      " 0.        ]\n",
      "[0.        0.        0.9693928 1.        0.        0.        0.       ]\n",
      "[0.        0.        0.9678232 1.        0.        0.        0.       ]\n",
      "[0.         0.         0.96621436 1.         0.         0.\n",
      " 0.        ]\n",
      "[0.         0.         0.96456628 1.         0.         0.\n",
      " 0.        ]\n",
      "[0.         0.         0.96287896 1.         0.         0.\n",
      " 0.        ]\n",
      "[0.        0.        0.9611524 1.        0.        0.        0.       ]\n",
      "[0.        0.        0.9593866 1.        0.        0.        0.       ]\n",
      "[0.         0.         0.95758156 1.         0.         0.\n",
      " 0.        ]\n",
      "[0.         0.         0.95573728 1.         0.         0.\n",
      " 0.        ]\n",
      "[0.         0.         0.95385376 1.         0.         0.\n",
      " 0.        ]\n",
      "[0.       0.       0.951931 1.       0.       0.       0.      ]\n",
      "[0.       0.       0.949969 1.       0.       0.       0.      ]\n",
      "[0.         0.         0.94796776 1.         0.         0.\n",
      " 0.        ]\n",
      "[0.         0.         0.94592728 1.         0.         0.\n",
      " 0.        ]\n",
      "[0.         0.         0.94384756 1.         0.         0.\n",
      " 0.        ]\n",
      "[0.        0.        0.9417286 1.        0.        0.        0.       ]\n",
      "[0.        0.        0.9395704 1.        0.        0.        0.       ]\n",
      "[0.         0.         0.93737296 1.         0.         0.\n",
      " 0.        ]\n",
      "[0.         0.         0.93513628 1.         0.         0.\n",
      " 0.        ]\n",
      "[0.         0.         0.93286036 1.         0.         0.\n",
      " 0.        ]\n",
      "[0.        0.        0.9305452 1.        0.        0.        0.       ]\n",
      "[0.        0.        0.9281908 1.        0.        0.        0.       ]\n",
      "[0.         0.         0.92579716 1.         0.         0.\n",
      " 0.        ]\n",
      "[0.         0.         0.92336428 1.         0.         0.\n",
      " 0.        ]\n",
      "[0.         0.         0.92089216 1.         0.         0.\n",
      " 0.        ]\n",
      "[0.        0.        0.9183808 1.        0.        0.        0.       ]\n",
      "[0.        0.        0.9158302 1.        0.        0.        0.       ]\n",
      "[0.         0.         0.91324036 1.         0.         0.\n",
      " 0.        ]\n",
      "[0.         0.         0.91061128 1.         0.         0.\n",
      " 0.        ]\n",
      "[0.         0.         0.90794296 1.         0.         0.\n",
      " 0.        ]\n",
      "[0.        0.        0.9052354 1.        0.        0.        0.       ]\n",
      "[0.        0.        0.9024886 1.        0.        0.        0.       ]\n",
      "[0.         0.         0.89970256 1.         0.         0.\n",
      " 0.        ]\n",
      "[0.         0.         0.89687728 1.         0.         0.\n",
      " 0.        ]\n",
      "[0.         0.         0.89401276 1.         0.         0.\n",
      " 0.        ]\n",
      "[0.       0.       0.891109 1.       0.       0.       0.      ]\n",
      "[0.       0.       0.888166 1.       0.       0.       0.      ]\n",
      "[0.         0.         0.88518376 1.         0.         0.\n",
      " 0.        ]\n",
      "[0.         0.         0.88216228 1.         0.         0.\n",
      " 0.        ]\n",
      "[0.         0.         0.87910156 1.         0.         0.\n",
      " 0.        ]\n",
      "[0.        0.        0.8760016 1.        0.        0.        0.       ]\n",
      "[0.        0.        0.8728624 1.        0.        0.        0.       ]\n",
      "[0.         0.         0.86968396 1.         0.         0.\n",
      " 0.        ]\n",
      "[0.         0.         0.86646628 1.         0.         0.\n",
      " 0.        ]\n",
      "[0.         0.         0.86320936 1.         0.         0.\n",
      " 0.        ]\n",
      "[0.        0.        0.8599132 1.        0.        0.        0.       ]\n",
      "[0.        0.        0.8565778 1.        0.        0.        0.       ]\n",
      "[0.         0.         0.85320316 1.         0.         0.\n",
      " 0.        ]\n",
      "[0.         0.         0.84978928 1.         0.         0.\n",
      " 0.        ]\n",
      "[0.         0.         0.84633616 1.         0.         0.\n",
      " 0.        ]\n",
      "[0.        0.        0.8428438 1.        0.        0.        0.       ]\n",
      "[0.        0.        0.8393122 1.        0.        0.        0.       ]\n",
      "[0.         0.         0.83574136 1.         0.         0.\n",
      " 0.        ]\n",
      "[0.         0.         0.83213128 1.         0.         0.\n",
      " 0.        ]\n",
      "[0.         0.         0.82848196 1.         0.         0.\n",
      " 0.        ]\n",
      "[0.        0.        0.8247934 1.        0.        0.        0.       ]\n",
      "[0.        0.        0.8210656 1.        0.        0.        0.       ]\n",
      "[0.         0.         0.81729856 1.         0.         0.\n",
      " 0.        ]\n",
      "[0.         0.         0.81349228 1.         0.         0.\n",
      " 0.        ]\n",
      "[0.         0.         0.80964676 1.         0.         0.\n",
      " 0.        ]\n",
      "[0.       0.       0.805762 1.       0.       0.       0.      ]\n",
      "[0.       0.       0.801838 1.       0.       0.       0.      ]\n"
     ]
    }
   ],
   "source": [
    "import mujoco\n",
    "import numpy as np\n",
    "\n",
    "# Create a simple model\n",
    "model = mujoco.MjModel.from_xml_string(\"\"\"\n",
    "<mujoco>\n",
    "    <worldbody>\n",
    "        <light name=\"light\" pos=\"0 0 4\"/>\n",
    "        <geom name=\"floor\" type=\"plane\" size=\"10 10 0.1\" rgba=\".9 .9 .9 1\"/>\n",
    "        <body name=\"box\" pos=\"0 0 1\">\n",
    "            <freejoint/>\n",
    "            <geom type=\"box\" size=\"0.5 0.5 0.5\" rgba=\"0.2 0.6 0.8 1\"/>\n",
    "        </body>\n",
    "    </worldbody>\n",
    "</mujoco>\n",
    "\"\"\")\n",
    "data = mujoco.MjData(model)\n",
    "\n",
    "# Step the simulation\n",
    "for _ in range(100):\n",
    "    mujoco.mj_step(model, data)\n",
    "    print(data.qpos)"
   ]
  },
  {
   "cell_type": "code",
   "execution_count": 1,
   "id": "35290cf4",
   "metadata": {},
   "outputs": [
    {
     "name": "stdout",
     "output_type": "stream",
     "text": [
      "env: MUJOCO_GL=osmesa\n"
     ]
    }
   ],
   "source": [
    "import os\n",
    "os.environ['MUJOCO_GL'] = 'osmesa'  # or 'glfw' if that doesn't work\n",
    "%env MUJOCO_GL=osmesa"
   ]
  },
  {
   "cell_type": "code",
   "execution_count": null,
   "id": "9382d375",
   "metadata": {},
   "outputs": [
    {
     "name": "stdout",
     "output_type": "stream",
     "text": [
      "env: MUJOCO_GL=glfw\n"
     ]
    }
   ],
   "source": [
    "# !sudo apt-get update\n",
    "# !sudo apt-get install -y libosmesa6-dev libgl1-mesa-glx\n",
    "%env MUJOCO_GL=glfw\n"
   ]
  },
  {
   "cell_type": "code",
   "execution_count": null,
   "id": "c51c5a1e",
   "metadata": {},
   "outputs": [],
   "source": []
  },
  {
   "cell_type": "code",
   "execution_count": null,
   "id": "4102d606",
   "metadata": {},
   "outputs": [],
   "source": [
    "# Visualization test\n",
    "import mujoco\n",
    "import numpy as np\n",
    "from mujoco import viewer\n",
    "\n",
    "\n",
    "# Create a simple model\n",
    "model = mujoco.MjModel.from_xml_string(\"\"\"\n",
    "<mujoco>\n",
    "    <option timestep=\"0.01\"/>\n",
    "    <worldbody>\n",
    "        <light name=\"light\" pos=\"0 0 4\"/>\n",
    "        <geom name=\"floor\" type=\"plane\" size=\"10 10 0.1\" rgba=\".9 .9 .9 1\"/>\n",
    "        <body name=\"box\" pos=\"0 0 1\">\n",
    "            <freejoint/>\n",
    "            <geom type=\"box\" size=\"0.5 0.5 0.5\" rgba=\"0.2 0.6 0.8 1\"/>\n",
    "        </body>\n",
    "    </worldbody>\n",
    "</mujoco>\n",
    "\"\"\")\n",
    "data = mujoco.MjData(model)\n",
    "\n",
    "\n",
    "# Create and launch the viewer\n",
    "with mujoco.viewer.launch_passive(model, data) as viewer:\n",
    "    # Set camera\n",
    "    viewer.cam.distance = 5.0\n",
    "    viewer.cam.azimuth = 45\n",
    "    viewer.cam.elevation = -20\n",
    "    \n",
    "    # Run simulation for 1000 steps\n",
    "    for _ in range(1000):\n",
    "        if viewer.is_running():\n",
    "            # Apply a small random force to make the box move\n",
    "            data.ctrl[0] = np.random.uniform(-1, 1)\n",
    "            data.ctrl[1] = np.random.uniform(-1, 1)\n",
    "            data.ctrl[2] = 0  # Keep it on the ground\n",
    "            \n",
    "            # Step the simulation\n",
    "            mujoco.mj_step(model, data)\n",
    "            \n",
    "            # Sync the viewer\n",
    "            viewer.sync()\n",
    "            print(\"step happened\")\n"
   ]
  },
  {
   "cell_type": "code",
   "execution_count": 1,
   "id": "30a4e65b",
   "metadata": {},
   "outputs": [
    {
<<<<<<< HEAD
     "ename": "",
     "evalue": "",
     "output_type": "error",
     "traceback": [
      "\u001b[1;31mThe Kernel crashed while executing code in the current cell or a previous cell. \n",
      "\u001b[1;31mPlease review the code in the cell(s) to identify a possible cause of the failure. \n",
      "\u001b[1;31mClick <a href='https://aka.ms/vscodeJupyterKernelCrash'>here</a> for more info. \n",
      "\u001b[1;31mView Jupyter <a href='command:jupyter.viewOutput'>log</a> for further details."
=======
     "ename": "ModuleNotFoundError",
     "evalue": "No module named 'mujoco_viewer'",
     "output_type": "error",
     "traceback": [
      "\u001b[0;31m---------------------------------------------------------------------------\u001b[0m",
      "\u001b[0;31mModuleNotFoundError\u001b[0m                       Traceback (most recent call last)",
      "Cell \u001b[0;32mIn[4], line 2\u001b[0m\n\u001b[1;32m      1\u001b[0m \u001b[38;5;28;01mimport\u001b[39;00m\u001b[38;5;250m \u001b[39m\u001b[38;5;21;01mmujoco\u001b[39;00m\n\u001b[0;32m----> 2\u001b[0m \u001b[38;5;28;01mimport\u001b[39;00m\u001b[38;5;250m \u001b[39m\u001b[38;5;21;01mmujoco_viewer\u001b[39;00m\n\u001b[1;32m      4\u001b[0m model \u001b[38;5;241m=\u001b[39m mujoco\u001b[38;5;241m.\u001b[39mMjModel\u001b[38;5;241m.\u001b[39mfrom_xml_string(\u001b[38;5;124m\"\"\"\u001b[39m\n\u001b[1;32m      5\u001b[0m \u001b[38;5;124m<mujoco>\u001b[39m\n\u001b[1;32m      6\u001b[0m \u001b[38;5;124m    <option timestep=\u001b[39m\u001b[38;5;124m\"\u001b[39m\u001b[38;5;124m0.01\u001b[39m\u001b[38;5;124m\"\u001b[39m\u001b[38;5;124m/>\u001b[39m\n\u001b[0;32m   (...)\u001b[0m\n\u001b[1;32m     15\u001b[0m \u001b[38;5;124m</mujoco>\u001b[39m\n\u001b[1;32m     16\u001b[0m \u001b[38;5;124m\"\"\"\u001b[39m)\n\u001b[1;32m     17\u001b[0m data \u001b[38;5;241m=\u001b[39m mujoco\u001b[38;5;241m.\u001b[39mMjData(model)\n",
      "\u001b[0;31mModuleNotFoundError\u001b[0m: No module named 'mujoco_viewer'"
>>>>>>> 807e818c
     ]
    }
   ],
   "source": [
    "import mujoco\n",
    "\n",
    "model = mujoco.MjModel.from_xml_string(\"\"\"\n",
    "<mujoco>\n",
    "    <option timestep=\"0.01\"/>\n",
    "    <worldbody>\n",
    "        <light name=\"light\" pos=\"0 0 4\"/>\n",
    "        <geom name=\"floor\" type=\"plane\" size=\"10 10 0.1\" rgba=\".9 .9 .9 1\"/>\n",
    "        <body name=\"box\" pos=\"0 0 1\">\n",
    "            <freejoint/>\n",
    "            <geom type=\"box\" size=\"0.5 0.5 0.5\" rgba=\"0.2 0.6 0.8 1\"/>\n",
    "        </body>\n",
    "    </worldbody>\n",
    "</mujoco>\n",
    "\"\"\")\n",
    "data = mujoco.MjData(model)\n",
    "\n",
    "# create the viewer object\n",
    "viewer = mujoco_viewer.MujocoViewer(model, data)\n",
    "\n",
    "# simulate and render\n",
    "for _ in range(10000):\n",
    "    if viewer.is_alive:\n",
    "        mujoco.mj_step(model, data)\n",
    "        viewer.render()\n",
    "    else:\n",
    "        break\n",
    "\n",
    "# close\n",
    "viewer.close()\n",
    "\n",
    "\n",
    "viewer = mujoco_viewer.MujocoViewer(model, data)\n"
   ]
  }
 ],
 "metadata": {
  "kernelspec": {
   "display_name": "main",
   "language": "python",
   "name": "python3"
  },
  "language_info": {
   "codemirror_mode": {
    "name": "ipython",
    "version": 3
   },
   "file_extension": ".py",
   "mimetype": "text/x-python",
   "name": "python",
   "nbconvert_exporter": "python",
   "pygments_lexer": "ipython3",
   "version": "3.10.12"
  }
 },
 "nbformat": 4,
 "nbformat_minor": 5
}<|MERGE_RESOLUTION|>--- conflicted
+++ resolved
@@ -306,16 +306,6 @@
    "metadata": {},
    "outputs": [
     {
-<<<<<<< HEAD
-     "ename": "",
-     "evalue": "",
-     "output_type": "error",
-     "traceback": [
-      "\u001b[1;31mThe Kernel crashed while executing code in the current cell or a previous cell. \n",
-      "\u001b[1;31mPlease review the code in the cell(s) to identify a possible cause of the failure. \n",
-      "\u001b[1;31mClick <a href='https://aka.ms/vscodeJupyterKernelCrash'>here</a> for more info. \n",
-      "\u001b[1;31mView Jupyter <a href='command:jupyter.viewOutput'>log</a> for further details."
-=======
      "ename": "ModuleNotFoundError",
      "evalue": "No module named 'mujoco_viewer'",
      "output_type": "error",
@@ -324,7 +314,6 @@
       "\u001b[0;31mModuleNotFoundError\u001b[0m                       Traceback (most recent call last)",
       "Cell \u001b[0;32mIn[4], line 2\u001b[0m\n\u001b[1;32m      1\u001b[0m \u001b[38;5;28;01mimport\u001b[39;00m\u001b[38;5;250m \u001b[39m\u001b[38;5;21;01mmujoco\u001b[39;00m\n\u001b[0;32m----> 2\u001b[0m \u001b[38;5;28;01mimport\u001b[39;00m\u001b[38;5;250m \u001b[39m\u001b[38;5;21;01mmujoco_viewer\u001b[39;00m\n\u001b[1;32m      4\u001b[0m model \u001b[38;5;241m=\u001b[39m mujoco\u001b[38;5;241m.\u001b[39mMjModel\u001b[38;5;241m.\u001b[39mfrom_xml_string(\u001b[38;5;124m\"\"\"\u001b[39m\n\u001b[1;32m      5\u001b[0m \u001b[38;5;124m<mujoco>\u001b[39m\n\u001b[1;32m      6\u001b[0m \u001b[38;5;124m    <option timestep=\u001b[39m\u001b[38;5;124m\"\u001b[39m\u001b[38;5;124m0.01\u001b[39m\u001b[38;5;124m\"\u001b[39m\u001b[38;5;124m/>\u001b[39m\n\u001b[0;32m   (...)\u001b[0m\n\u001b[1;32m     15\u001b[0m \u001b[38;5;124m</mujoco>\u001b[39m\n\u001b[1;32m     16\u001b[0m \u001b[38;5;124m\"\"\"\u001b[39m)\n\u001b[1;32m     17\u001b[0m data \u001b[38;5;241m=\u001b[39m mujoco\u001b[38;5;241m.\u001b[39mMjData(model)\n",
       "\u001b[0;31mModuleNotFoundError\u001b[0m: No module named 'mujoco_viewer'"
->>>>>>> 807e818c
      ]
     }
    ],
